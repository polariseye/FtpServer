--- conflicted
+++ resolved
@@ -171,20 +171,7 @@
         {
             if (!Stopped)
             {
-<<<<<<< HEAD
                 StopAsync(CancellationToken.None).Wait();
-=======
-                Stop();
-            }
-
-            try
-            {
-                _listenerTask.GetAwaiter().GetResult();
-            }
-            catch (TaskCanceledException)
-            {
-                // Ignore - everything is fine
->>>>>>> f8ba3e56
             }
 
             _cancellationTokenSource.Dispose();
