--- conflicted
+++ resolved
@@ -133,12 +133,9 @@
                 {
                     selectedPort = ((IPEndPoint)listener.LocalEndpoint).Port;
                 }
-<<<<<<< HEAD
 
                 _logger?.LogDebug("Started listening on {address}:{port}", address, selectedPort);
 
-=======
->>>>>>> f8ba3e56
                 _listeners.Add(listener);
             }
 
